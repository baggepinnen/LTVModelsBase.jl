--- conflicted
+++ resolved
@@ -9,7 +9,6 @@
 export rms, sse, nrmse, modelfit, aic
 
 
-<<<<<<< HEAD
 rms(x::AbstractVector) = sqrt(mean(abs2,x))
 sse(x::AbstractVector) = x⋅x
 
@@ -17,11 +16,6 @@
 sse(x::AbstractMatrix) = sum(abs2,x,dims=2)[:]
 modelfit(y,yh) = 100 * (1 .-rms(y.-yh)./rms(y.-mean(y)))
 aic(x::AbstractVector,d) = log(sse(x)) .+ 2d/size(x,2)
-=======
-rms(x)      = sqrt(mean(x.^2))
-sse(x)      = x⋅x
-nrmse(y,yh) = 100 .* (1 .-rms(y .- yh)./rms(y .- mean(y)))
->>>>>>> 7b2b5d3f
 
 
 # Trajectory =========================================
